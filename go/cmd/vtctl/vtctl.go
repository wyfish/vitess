--- conflicted
+++ resolved
@@ -59,16 +59,12 @@
 			command{"UpdateTablet", commandUpdateTablet,
 				"[-force] [-parent] [-db-name-override=<db name>] <zk tablet path> <hostname> <mysql port> <vt port> <keyspace> <shard id> <tablet type> <zk parent alias>",
 				"DEPRECATED (use ChangeSlaveType or other operations instead).\n" +
-<<<<<<< HEAD
 					"Updates a tablet in the topology.\n" +
 					"Valid <tablet type>:\n" +
 					"  " + strings.Join(topo.MakeStringTypeList(topo.AllTabletTypes), " ")},
-=======
-					"Updates a tablet in the topology."},
 			command{"UpdateTabletAddrs", commandUpdateTabletAddrs,
 				"<tablet alias|zk tablet path> [-addr <addr>] [-secure-addr <secure addr>] [-mysql-addr <mysql-addr>] [-mysql-ip-addr <mysql ip addr]",
 				"Updates the addresses of a tablet."},
->>>>>>> 7b2aa701
 			command{"ScrapTablet", commandScrapTablet,
 				"[-force] [-skip-rebuild] <tablet alias|zk tablet path>",
 				"Scraps a tablet."},
